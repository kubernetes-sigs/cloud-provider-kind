# Kubernetes Cloud Provider for KIND

KIND has demonstrated to be a very versatile, efficient, cheap and very useful tool for Kubernetes testing. However, KIND doesn't offer capabilities for testing all the features that depend on cloud-providers, specifically the Load Balancers, causing a gap on testing and a bad user experience, since is not easy to connect to the applications running on the cluster.

`cloud-provider-kind` aims to fill this gap and provide an agnostic and cheap solution for all the Kubernetes features that depend on a cloud-provider using KIND.

- [Slack channel](https://kubernetes.slack.com/messages/kind)
- [Mailing list](https://groups.google.com/forum/#!forum/kubernetes-sig-testing)

## Talks

Kubecon EU 2024 - [Keep Calm and Load Balance on KIND - Antonio Ojea & Benjamin Elder, Google](https://sched.co/1YhhY)

[![Keep Calm and Load Balance on KIND](https://img.youtube.com/vi/U6_-y24rJnI/0.jpg)](https://www.youtube.com/watch?v=U6_-y24rJnI)

## Install

### Installing with `go install`

You can install `cloud-provider-kind` using `go install`:

```sh
go install sigs.k8s.io/cloud-provider-kind@latest
```

This will install the binary in `$GOBIN` (typically `~/go/bin`); you
can make it available elsewhere if appropriate:

```sh
sudo install ~/go/bin/cloud-provider-kind /usr/local/bin
```

### Installing With A Package Manager

The cloud-provider-kind community has enabled installation via the following package managers.

> [!NOTE]
> The following are community supported efforts. The `cloud-provider-kind` maintainers are not involved in the creation of these packages, and the upstream community makes no claims on the validity, safety, or content of them.

On macOS via Homebrew:

```sh
brew install cloud-provider-kind
```

### Running via Docker Image

Starting with v0.4.0, the docker image for cloud-provider-kind is available
at `registry.k8s.io/cloud-provider-kind/cloud-controller-manager`

You can also build it locally:

```sh
git clone https://github.com/kubernetes-sigs/cloud-provider-kind.git
Cloning into 'cloud-provider-kind'...
remote: Enumerating objects: 6779, done.
remote: Counting objects: 100% (6779/6779), done.
remote: Compressing objects: 100% (4225/4225), done.q
remote: Total 6779 (delta 2150), reused 6755 (delta 2135), pack-reused 0
Receiving objects: 100% (6779/6779), 9.05 MiB | 1.83 MiB/s, done.
Resolving deltas: 100% (2150/2150), done.

cd cloud-provider-kind && make
sudo mv ./bin/cloud-provider-kind  /usr/local/bin/cloud-provider-kind
```

Another alternative is to run it as a container, but this will require to mount
the docker socket inside the container:

```sh
docker build . -t cloud-provider-kind
# using the host network
docker run --rm --network host -v /var/run/docker.sock:/var/run/docker.sock cloud-provider-kind
# or the kind network
docker run --rm --network kind -v /var/run/docker.sock:/var/run/docker.sock cloud-provider-kind
```

Or using `compose.yaml` file:

```sh
# using the `kind` network (`host` is the default value for NET_MODE)
NET_MODE=kind docker compose up -d
```

## How to use it

Run a KIND cluster:

```sh
$ kind create cluster
Creating cluster "kind" ...
 ✓ Ensuring node image (kindest/node:v1.26.0) 🖼
 ✓ Preparing nodes 📦
 ✓ Writing configuration 📜
 ✓ Starting control-plane 🕹️
 ✓ Installing CNI 🔌
 ✓ Installing StorageClass 💾
Set kubectl context to "kind-kind"
You can now use your cluster with:

kubectl cluster-info --context kind-kind

Have a question, bug, or feature request? Let us know! https://kind.sigs.k8s.io/#community 🙂

```

### Allowing load balancers access to control plane nodes

By default, [Kubernetes expects workloads will not run on control plane nodes](https://kubernetes.io/docs/setup/production-environment/tools/kubeadm/create-cluster-kubeadm/#control-plane-node-isolation)
and labels them with [`node.kubernetes.io/exclude-from-external-load-balancers`](https://kubernetes.io/docs/reference/labels-annotations-taints/#node-kubernetes-io-exclude-from-external-load-balancers),
which stops load balancers from accessing them.

If you are running workloads on control plane nodes, as is the [default kind configuration](https://kind.sigs.k8s.io/docs/user/configuration/#nodes),
you will need to remove this label to access them using a LoadBalancer:

```sh
$ kubectl label node kind-control-plane node.kubernetes.io/exclude-from-external-load-balancers-
```

### Running the provider

Once the cluster is running, we need to run the `cloud-provider-kind` in a terminal and keep it running. The `cloud-provider-kind` will monitor all your KIND clusters and `Services` with Type `LoadBalancer` and create the corresponding LoadBalancer containers that will expose those Services.

```sh
bin/cloud-provider-kind
I0416 19:58:18.391222 2526219 controller.go:98] Creating new cloud provider for cluster kind
I0416 19:58:18.398569 2526219 controller.go:105] Starting service controller for cluster kind
I0416 19:58:18.399421 2526219 controller.go:227] Starting service controller
I0416 19:58:18.399582 2526219 shared_informer.go:273] Waiting for caches to sync for service
I0416 19:58:18.500460 2526219 shared_informer.go:280] Caches are synced for service
...
```

### Creating a Service and exposing it via a LoadBalancer

Let's create an application that listens on port 8080 and expose it in the port 80 using a LoadBalancer.

```yaml
apiVersion: apps/v1
kind: Deployment
metadata:
  name: policy-local
  labels:
    app: MyLocalApp
spec:
  replicas: 1
  selector:
    matchLabels:
      app: MyLocalApp
  template:
    metadata:
      labels:
        app: MyLocalApp
    spec:
      containers:
        - name: agnhost
          image: registry.k8s.io/e2e-test-images/agnhost:2.40
          args:
            - netexec
            - --http-port=8080
            - --udp-port=8080
          ports:
            - containerPort: 8080
---
apiVersion: v1
kind: Service
metadata:
  name: lb-service-local
spec:
  type: LoadBalancer
  externalTrafficPolicy: Local
  selector:
    app: MyLocalApp
  ports:
    - protocol: TCP
      port: 80
      targetPort: 8080
```

```sh
$ kubectl apply -f examples/loadbalancer_etp_local.yaml
deployment.apps/policy-local created
service/lb-service-local created
$ kubectl get service/lb-service-local
NAME               TYPE           CLUSTER-IP      EXTERNAL-IP   PORT(S)        AGE
lb-service-local   LoadBalancer   10.96.207.137   192.168.8.7   80:31215/TCP   57s
```

We can see how the `EXTERNAL-IP` field contains an IP, and we can use it to connect to our
application.

```
$ curl  192.168.8.7:80/hostname
policy-local-59854877c9-xwtfk

$  kubectl get pods
NAME                            READY   STATUS    RESTARTS   AGE
policy-local-59854877c9-xwtfk   1/1     Running   0          2m38s
```

<<<<<<< HEAD
### Mac, Windows and WSL2 support
=======
### Enabling Load Balancer Port Mapping

When running `cloud-provider-kind` in a container on Windows or macOS, accessing
`LoadBalancer` services can be challenging. Similar problems occur when running
Podman as root, since Podman does not allow binding to privileged ports (e.g.,
1-1024). The `-enable-lb-port-mapping` flag provides a solution by enabling the
necessary port mapping, allowing host access to these services.

To connect to your service in these cases, run `cloud-provider-kind` with the
`-enable-lb-port-mapping` option. This configures the Envoy container with an
ephemeral host port that maps to the port the `LoadBalancer`'s external IP is
listening on.

```
bin/cloud-provider-kind -enable-lb-port-mapping
```

For example, given a `LoadBalancer` listening on port `5678`.

```
> kubectl get service
NAME          TYPE           CLUSTER-IP      EXTERNAL-IP   PORT(S)          AGE
foo-service   LoadBalancer   10.96.240.105   10.89.0.10    5678:31889/TCP   14m
```

The Envoy container will have an ephemeral port (e.g., `42381`) mapped to the
`LoadBalancer`'s port `5678`.

```
> podman ps
CONTAINER ID  IMAGE                                                                                           COMMAND               CREATED         STATUS         PORTS                                              NAMES
d261abc4b540  docker.io/envoyproxy/envoy:v1.30.1                                                              bash -c echo -en ...  21 seconds ago  Up 22 seconds  0.0.0.0:42381->5678/tcp, 0.0.0.0:36673->10000/tcp  kindccm-TLRDKPBWWH4DUSI7J7BNE3ABETEPCKSYA6UIWR5B
```

Use this ephemeral port to connect to the service.

```
curl localhost:42381
```

### Mac and Windows support
>>>>>>> 76b19a2b

Mac and Windows run the containers inside a VM and, on the contrary to Linux, the KIND nodes are not reachable from the host,
so the LoadBalancer assigned IP is not working for users.

To solve this problem, cloud-provider-kind, leverages the existing docker portmap capabilities to expose the Loadbalancer IP and Ports
on the host. When you start cloud-provider-kind and create a LoadBalancer service, you will notice that a container named `kindccm-...` is launched within Docker. You can access the service by using the port exposed from the container to the host machine with `localhost`.

For WSL2, it is recommended to use the default [NAT](https://learn.microsoft.com/en-us/windows/wsl/networking) network mode with Docker Desktop on Windows. On WSL2, you can access the service via the external IP. On Windows, you can access the service by leveraging Docker's portmap capabilities.

Limitations:

- Mutation of Services, adding or removing ports to an existing Services, is not supported.
- cloud-provider-kind binary needs permissions to add IP address to interfaces and to listen on privileged ports.
- Overlapping IP between the containers and the host can break connectivity.

Mainly tested with `docker` and `Linux`, though `Windows`, `Mac` and `WSL2` are also basically supported:

- On macOS and WSL2 you must run cloud-provider-kind using `sudo`
- On Windows you must run cloud-provider-kind from a shell that uses `Run as administrator`
- Further feedback from users will be helpful to support other related platforms.

**Note**

The project is still in very alpha state, bugs are expected, please report them back opening a Github issue.

### Code of conduct

Participation in the Kubernetes community is governed by the [Kubernetes Code of Conduct](code-of-conduct.md).

[owners]: https://git.k8s.io/community/contributors/guide/owners.md
[Creative Commons 4.0]: https://git.k8s.io/website/LICENSE<|MERGE_RESOLUTION|>--- conflicted
+++ resolved
@@ -198,9 +198,6 @@
 policy-local-59854877c9-xwtfk   1/1     Running   0          2m38s
 ```
 
-<<<<<<< HEAD
-### Mac, Windows and WSL2 support
-=======
 ### Enabling Load Balancer Port Mapping
 
 When running `cloud-provider-kind` in a container on Windows or macOS, accessing
@@ -241,8 +238,7 @@
 curl localhost:42381
 ```
 
-### Mac and Windows support
->>>>>>> 76b19a2b
+### Mac, Windows and WSL2 support
 
 Mac and Windows run the containers inside a VM and, on the contrary to Linux, the KIND nodes are not reachable from the host,
 so the LoadBalancer assigned IP is not working for users.
